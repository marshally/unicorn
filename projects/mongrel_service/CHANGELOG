--- conflicted
+++ resolved
@@ -1,12 +1,9 @@
 * 0.3.5 *
 
-<<<<<<< HEAD
-=======
     * Wait longer for child process terminate properly (max 20 seconds). Imported
     tests from RubyServices project. (Closes #18).
     * Updated ServiceFB to work with FB > 0.18.
 
->>>>>>> fa3f48f6
 * 0.3.4 *
     
     * Strict Gem dependencies for mongrel_service. This version is compatible
